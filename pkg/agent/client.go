/*
Copyright 2019 The Kubernetes Authors.

Licensed under the Apache License, Version 2.0 (the "License");
you may not use this file except in compliance with the License.
You may obtain a copy of the License at

    http://www.apache.org/licenses/LICENSE-2.0

Unless required by applicable law or agreed to in writing, software
distributed under the License is distributed on an "AS IS" BASIS,
WITHOUT WARRANTIES OR CONDITIONS OF ANY KIND, either express or implied.
See the License for the specific language governing permissions and
limitations under the License.
*/

package agent

import (
	"context"
	"fmt"
	"io"
	"io/ioutil"
	"net"
	"net/url"
	"strconv"
	"sync"
	"sync/atomic"
	"time"

	"google.golang.org/grpc"
	"google.golang.org/grpc/connectivity"
	"google.golang.org/grpc/metadata"
	"k8s.io/klog/v2"
	"sigs.k8s.io/apiserver-network-proxy/konnectivity-client/proto/client"
	"sigs.k8s.io/apiserver-network-proxy/pkg/agent/metrics"
	"sigs.k8s.io/apiserver-network-proxy/proto/agent"
	"sigs.k8s.io/apiserver-network-proxy/proto/header"
)

const dialTimeout = 5 * time.Second

// connContext tracks a connection from agent to node network.
type connContext struct {
	conn      net.Conn
	cleanFunc func()
	dataCh    chan []byte
	cleanOnce sync.Once
	dialDone  chan struct{}
}

func (c *connContext) cleanup() {
	c.cleanOnce.Do(c.cleanFunc)
}

func (c *connContext) send(msg []byte) {
	// TODO (cheftako@): Get perf test working and compare this solution with a lock based solution.
	defer func() {
		// Handles the race condition where we write to a closed channel
		if err := recover(); err != nil {
			klog.InfoS("Recovered from attempt to write to closed channel")
		}
	}()
	c.dataCh <- msg
}

type connectionManager struct {
	mu          sync.RWMutex
	connections map[int64]*connContext
}

func (cm *connectionManager) Add(connID int64, ctx *connContext) {
	cm.mu.Lock()
	defer cm.mu.Unlock()
	cm.connections[connID] = ctx
}

func (cm *connectionManager) Get(connID int64) (*connContext, bool) {
	cm.mu.RLock()
	defer cm.mu.RUnlock()
	ctx, ok := cm.connections[connID]
	return ctx, ok
}

func (cm *connectionManager) Delete(connID int64) {
	cm.mu.Lock()
	defer cm.mu.Unlock()
	delete(cm.connections, connID)
}

func (cm *connectionManager) List() []*connContext {
	cm.mu.RLock()
	defer cm.mu.RUnlock()
	connContexts := make([]*connContext, 0, len(cm.connections))
	for _, connCtx := range cm.connections {
		connContexts = append(connContexts, connCtx)
	}
	return connContexts
}

func newConnectionManager() *connectionManager {
	return &connectionManager{
		connections: make(map[int64]*connContext),
	}
}

// Identifiers stores agent identifiers that will be used by the server when
// choosing agents
type Identifiers struct {
	IPv4         []string
	IPv6         []string
	Host         []string
	CIDR         []string
	DefaultRoute bool
}

type IdentifierType string

const (
	IPv4         IdentifierType = "ipv4"
	IPv6         IdentifierType = "ipv6"
	Host         IdentifierType = "host"
	CIDR         IdentifierType = "cidr"
	UID          IdentifierType = "uid"
	DefaultRoute IdentifierType = "default-route"
)

// GenAgentIdentifiers generates an Identifiers based on the input string, the
// input string should be a comma-seprated list with each item in the format
// of <IdentifierType>=<address>
func GenAgentIdentifiers(addrs string) (Identifiers, error) {
	var agentIDs Identifiers
	decoded, err := url.ParseQuery(addrs)
	if err != nil {
		return agentIDs, fmt.Errorf("fail to parse url encoded string: %v", err)
	}
	for idType, ids := range decoded {
		switch IdentifierType(idType) {
		case IPv4:
			agentIDs.IPv4 = append(agentIDs.IPv4, ids...)
		case IPv6:
			agentIDs.IPv6 = append(agentIDs.IPv6, ids...)
		case Host:
			agentIDs.Host = append(agentIDs.Host, ids...)
		case CIDR:
			agentIDs.CIDR = append(agentIDs.CIDR, ids...)
		case DefaultRoute:
			defaultRouteIdentifier, err := strconv.ParseBool(ids[0])
			if err == nil && defaultRouteIdentifier {
				agentIDs.DefaultRoute = true
			}
		default:
			return agentIDs, fmt.Errorf("Unknown address type: %s", idType)
		}
	}
	return agentIDs, nil
}

// Client runs on the node network side. It connects to proxy server and establishes
// a stream connection from which it sends and receives network traffic.
type Client struct {
	nextConnID int64

	connManager *connectionManager

	cs *ClientSet // the clientset that includes this AgentClient.

	stream           agent.AgentService_ConnectClient
	agentID          string
	agentIdentifiers string
	serverID         string // the id of the proxy server this client connects to.

	// connect opts
	address string
	opts    []grpc.DialOption
	conn    *grpc.ClientConn
	stopCh  chan struct{}
	// locks
	sendLock      sync.Mutex
	recvLock      sync.Mutex
	probeInterval time.Duration // interval between probe pings

	// file path contains service account token.
	// token's value is auto-rotated by kubernetes, based on projected volume configuration.
	serviceAccountTokenPath string
}

func newAgentClient(address, agentID, agentIdentifiers string, cs *ClientSet, opts ...grpc.DialOption) (*Client, int, error) {
	a := &Client{
		cs:                      cs,
		address:                 address,
		agentID:                 agentID,
		agentIdentifiers:        agentIdentifiers,
		opts:                    opts,
		probeInterval:           cs.probeInterval,
		stopCh:                  make(chan struct{}),
		serviceAccountTokenPath: cs.serviceAccountTokenPath,
		connManager:             newConnectionManager(),
	}
	serverCount, err := a.Connect()
	if err != nil {
		return nil, 0, err
	}
	return a, serverCount, nil
}

// Connect makes the grpc dial to the proxy server. It returns the serverID
// it connects to.
func (a *Client) Connect() (int, error) {
	conn, err := grpc.Dial(a.address, a.opts...)
	if err != nil {
		return 0, err
	}
	ctx := metadata.AppendToOutgoingContext(context.Background(),
		header.AgentID, a.agentID,
		header.AgentIdentifiers, a.agentIdentifiers)
	if a.serviceAccountTokenPath != "" {
		if ctx, err = a.initializeAuthContext(ctx); err != nil {
			err := conn.Close()
			if err != nil {
				klog.ErrorS(err, "failed to close connection")
			}
			return 0, err
		}
	}
	stream, err := agent.NewAgentServiceClient(conn).Connect(ctx)
	if err != nil {
		conn.Close() /* #nosec G104 */
		return 0, err
	}
	serverID, err := serverID(stream)
	if err != nil {
		conn.Close() /* #nosec G104 */
		return 0, err
	}
	serverCount, err := serverCount(stream)
	if err != nil {
		conn.Close() /* #nosec G104 */
		return 0, err
	}
	a.conn = conn
	a.stream = stream
	a.serverID = serverID
	klog.V(2).InfoS("Connect to", "server", serverID)
	return serverCount, nil
}

// Close closes the underlying connection.
func (a *Client) Close() {
	if a.conn == nil {
		klog.Errorln("Unexpected empty AgentClient.conn")
	}
	err := a.conn.Close()
	if err != nil {
		klog.ErrorS(err, "failed to close underlying connection")
	}
	close(a.stopCh)
}

func (a *Client) Send(pkt *client.Packet) error {
	a.sendLock.Lock()
	defer a.sendLock.Unlock()

	err := a.stream.Send(pkt)
	if err != nil && err != io.EOF {
		metrics.Metrics.ObserveFailure(metrics.DirectionToServer)
		a.cs.RemoveClient(a.serverID)
	}
	return err
}

func (a *Client) Recv() (*client.Packet, error) {
	a.recvLock.Lock()
	defer a.recvLock.Unlock()

	pkt, err := a.stream.Recv()
	if err != nil && err != io.EOF {
		metrics.Metrics.ObserveFailure(metrics.DirectionFromServer)
	}
	return pkt, err
}

func serverCount(stream agent.AgentService_ConnectClient) (int, error) {
	md, err := stream.Header()
	if err != nil {
		return 0, err
	}
	scounts := md.Get(header.ServerCount)
	if len(scounts) != 1 {
		return 0, fmt.Errorf("expected one server count, got %d", len(scounts))
	}
	scount := scounts[0]
	return strconv.Atoi(scount)
}

func serverID(stream agent.AgentService_ConnectClient) (string, error) {
	// TODO: this is a blocking call. Add a timeout?
	md, err := stream.Header()
	if err != nil {
		return "", err
	}
	sids := md.Get(header.ServerID)
	if len(sids) != 1 {
		return "", fmt.Errorf("expected one server ID in the context, got %v", sids)
	}
	return sids[0], nil
}

func (a *Client) initializeAuthContext(ctx context.Context) (context.Context, error) {
	var err error
	var b []byte

	// load current service account's token value
	if b, err = ioutil.ReadFile(a.serviceAccountTokenPath); err != nil {
		klog.ErrorS(err, "Failed to read token", "path", a.serviceAccountTokenPath)
		return nil, err
	}
	ctx = metadata.AppendToOutgoingContext(ctx, header.AuthenticationTokenContextKey, header.AuthenticationTokenContextSchemePrefix+string(b))

	return ctx, nil
}

// Connect connects to proxy server to establish a gRPC stream,
// on which the proxied traffic is multiplexed through the stream
// and piped to the local connection. It register itself as a
// backend from proxy server, so proxy server will route traffic
// to this agent.
//
// The caller needs to call Serve to start serving proxy requests
// coming from proxy server.

// Serve starts to serve proxied requests from proxy server over the
// gRPC stream. Successful Connect is required before Serve. The
// The requests include things like opening a connection to a server,
// streaming data and close the connection.
func (a *Client) Serve() {
	defer a.cs.RemoveClient(a.serverID)
	defer func() {
		// close all of conns with remote when Client exits
		for _, connCtx := range a.connManager.List() {
			connCtx.cleanup()
		}
		klog.V(2).InfoS("cleanup all of conn contexts when client exits", "agentID", a.agentID)
	}()

	klog.V(2).InfoS("Start serving", "serverID", a.serverID)
	go a.probe()
	for {
		select {
		case <-a.stopCh:
			klog.V(2).Infoln("stop agent client.")
			return
		default:
		}

		pkt, err := a.Recv()
		if err != nil {
			if err == io.EOF {
				klog.V(2).Infoln("received EOF, exit")
				return
			}
			klog.ErrorS(err, "could not read stream")
			return
		}

		klog.V(5).InfoS("[tracing] recv packet", "type", pkt.Type)

		if pkt == nil {
			klog.V(3).Infoln("empty packet received")
			continue
		}

		switch pkt.Type {
		case client.PacketType_DIAL_REQ:
			go func() {
				klog.V(4).Infoln("received DIAL_REQ")
				resp := &client.Packet{
					Type:    client.PacketType_DIAL_RSP,
					Payload: &client.Packet_DialResponse{DialResponse: &client.DialResponse{}},
				}

				dialReq := pkt.GetDialRequest()
				resp.GetDialResponse().Random = dialReq.Random

<<<<<<< HEAD
				connID := atomic.AddInt64(&a.nextConnID, 1)
				dataCh := make(chan []byte, 5)
				dialDone := make(chan struct{})
				ctx := &connContext{
					dataCh: dataCh,
					dialDone: dialDone,
=======
			start := time.Now()
			conn, err := net.DialTimeout(dialReq.Protocol, dialReq.Address, dialTimeout)
			if err != nil {
				resp.GetDialResponse().Error = err.Error()
				if err := a.Send(resp); err != nil {
					klog.ErrorS(err, "could not send stream")
>>>>>>> d6bb29a7
				}
				ctx.cleanFunc = func() {
					<- dialDone
					if ctx.conn != nil {
						klog.V(4).InfoS("close connection", "connectionID", connID)
						resp := &client.Packet{
							Type:    client.PacketType_CLOSE_RSP,
							Payload: &client.Packet_CloseResponse{CloseResponse: &client.CloseResponse{}},
						}
						resp.GetCloseResponse().ConnectID = connID

						err := ctx.conn.Close()
						if err != nil {
							resp.GetCloseResponse().Error = err.Error()
						}

						if err := a.Send(resp); err != nil {
							klog.ErrorS(err, "close response failure")
						}
					}

					close(dataCh)
					a.connManager.Delete(connID)
				}
				a.connManager.Add(connID, ctx)

				start := time.Now()
				conn, err := net.DialTimeout(dialReq.Protocol, dialReq.Address, dialTimeout)
				if err != nil {
					a.connManager.Delete(connID)
					resp.GetDialResponse().Error = err.Error()
					if err := a.Send(resp); err != nil {
						klog.ErrorS(err, "could not send stream")
					}
					return
				}
				metrics.Metrics.ObserveDialLatency(time.Since(start))

				ctx.conn = conn
				close(dialDone)

				resp.GetDialResponse().ConnectID = connID
				if err := a.Send(resp); err != nil {
					klog.ErrorS(err, "stream send failure")
					return
				}

				go a.remoteToProxy(connID, ctx)
				go a.proxyToRemote(connID, ctx)

			}()

		case client.PacketType_DATA:
			data := pkt.GetData()
			klog.V(4).InfoS("received DATA", "connectionID", data.ConnectID)

			ctx, ok := a.connManager.Get(data.ConnectID)
			if ok {
				ctx.send(data.Data)
			}

		case client.PacketType_CLOSE_REQ:
			closeReq := pkt.GetCloseRequest()
			connID := closeReq.ConnectID

			klog.V(4).InfoS("received CLOSE_REQ", "connectionID", connID)

			ctx, ok := a.connManager.Get(connID)
			if ok {
				ctx.cleanup()
			} else {
				klog.V(4).InfoS("Failed to find connection context for close", "connectionID", connID)
				resp := &client.Packet{
					Type:    client.PacketType_CLOSE_RSP,
					Payload: &client.Packet_CloseResponse{CloseResponse: &client.CloseResponse{}},
				}
				resp.GetCloseResponse().ConnectID = connID
				resp.GetCloseResponse().Error = "Unknown connectID"
				if err := a.Send(resp); err != nil {
					klog.ErrorS(err, "close response send failure", err)
					continue
				}
			}

		default:
			klog.V(2).InfoS("unrecognized packet", "type", pkt)
		}
	}
}

func (a *Client) remoteToProxy(connID int64, ctx *connContext) {
	defer func() {
		if panicInfo := recover(); panicInfo != nil {
			klog.V(2).InfoS("Exiting remoteToProxy with recovery", "panicInfo", panicInfo, "connectionID", connID)
		} else {
			klog.V(2).InfoS("Exiting remoteToProxy", "connectionID", connID)
		}
	}()
	defer ctx.cleanup()

	var buf [1 << 12]byte
	resp := &client.Packet{
		Type: client.PacketType_DATA,
	}

	for {
		n, err := ctx.conn.Read(buf[:])
		klog.V(5).InfoS("received data from remote", "bytes", n, "connectionID", connID)

		if err == io.EOF {
			klog.V(2).InfoS("connection EOF", "connectionID", connID)
			return
		} else if err != nil {
			// Normal when receive a CLOSE_REQ
			klog.ErrorS(err, "connection read failure", "connectionID", connID)
			return
		} else {
			resp.Payload = &client.Packet_Data{Data: &client.Data{
				Data:      buf[:n],
				ConnectID: connID,
			}}
			if err := a.Send(resp); err != nil {
				klog.ErrorS(err, "stream send failure", "connectionID", connID)
			}
		}
	}
}

func (a *Client) proxyToRemote(connID int64, ctx *connContext) {
	defer func() {
		if panicInfo := recover(); panicInfo != nil {
			klog.V(2).InfoS("Exiting proxyToRemote with recovery", "panicInfo", panicInfo, "connectionID", connID)
		} else {
			klog.V(2).InfoS("Exiting proxyToRemote", "connectionID", connID)
		}
	}()
	defer ctx.cleanup()

	for d := range ctx.dataCh {
		pos := 0
		for {
			n, err := ctx.conn.Write(d[pos:])
			if err == nil {
				klog.V(4).InfoS("write to remote", "connectionID", connID, "lastData", n)
				break
			} else if n > 0 {
				// https://golang.org/pkg/io/#Writer specifies return non nil error if n < len(d)
				klog.ErrorS(err, "write to remote with failure", "connectionID", connID, "lastData", n)
				pos += n
			} else {
				klog.ErrorS(err, "conn write failure", "connectionID", connID)
				return
			}
		}
	}
}

func (a *Client) probe() {
	for {
		select {
		case <-a.stopCh:
			return
		case <-time.After(a.probeInterval):
			if a.conn == nil {
				continue
			}
			// health check
			if a.conn.GetState() == connectivity.Ready {
				continue
			}
		}
		klog.V(1).InfoS("Removing client used for server connection", "state", a.conn.GetState(), "serverID", a.serverID)
		a.cs.RemoveClient(a.serverID)
		return
	}
}<|MERGE_RESOLUTION|>--- conflicted
+++ resolved
@@ -46,7 +46,6 @@
 	cleanFunc func()
 	dataCh    chan []byte
 	cleanOnce sync.Once
-	dialDone  chan struct{}
 }
 
 func (c *connContext) cleanup() {
@@ -372,82 +371,62 @@
 
 		switch pkt.Type {
 		case client.PacketType_DIAL_REQ:
-			go func() {
-				klog.V(4).Infoln("received DIAL_REQ")
-				resp := &client.Packet{
-					Type:    client.PacketType_DIAL_RSP,
-					Payload: &client.Packet_DialResponse{DialResponse: &client.DialResponse{}},
-				}
-
-				dialReq := pkt.GetDialRequest()
-				resp.GetDialResponse().Random = dialReq.Random
-
-<<<<<<< HEAD
-				connID := atomic.AddInt64(&a.nextConnID, 1)
-				dataCh := make(chan []byte, 5)
-				dialDone := make(chan struct{})
-				ctx := &connContext{
-					dataCh: dataCh,
-					dialDone: dialDone,
-=======
+			klog.V(4).Infoln("received DIAL_REQ")
+			resp := &client.Packet{
+				Type:    client.PacketType_DIAL_RSP,
+				Payload: &client.Packet_DialResponse{DialResponse: &client.DialResponse{}},
+			}
+
+			dialReq := pkt.GetDialRequest()
+			resp.GetDialResponse().Random = dialReq.Random
+
 			start := time.Now()
 			conn, err := net.DialTimeout(dialReq.Protocol, dialReq.Address, dialTimeout)
 			if err != nil {
 				resp.GetDialResponse().Error = err.Error()
 				if err := a.Send(resp); err != nil {
 					klog.ErrorS(err, "could not send stream")
->>>>>>> d6bb29a7
 				}
-				ctx.cleanFunc = func() {
-					<- dialDone
-					if ctx.conn != nil {
-						klog.V(4).InfoS("close connection", "connectionID", connID)
-						resp := &client.Packet{
-							Type:    client.PacketType_CLOSE_RSP,
-							Payload: &client.Packet_CloseResponse{CloseResponse: &client.CloseResponse{}},
-						}
-						resp.GetCloseResponse().ConnectID = connID
-
-						err := ctx.conn.Close()
-						if err != nil {
-							resp.GetCloseResponse().Error = err.Error()
-						}
-
-						if err := a.Send(resp); err != nil {
-							klog.ErrorS(err, "close response failure")
-						}
+				continue
+			}
+			metrics.Metrics.ObserveDialLatency(time.Since(start))
+
+			connID := atomic.AddInt64(&a.nextConnID, 1)
+			dataCh := make(chan []byte, 5)
+			ctx := &connContext{
+				conn:   conn,
+				dataCh: dataCh,
+				cleanFunc: func() {
+					klog.V(4).InfoS("close connection", "connectionID", connID)
+					resp := &client.Packet{
+						Type:    client.PacketType_CLOSE_RSP,
+						Payload: &client.Packet_CloseResponse{CloseResponse: &client.CloseResponse{}},
+					}
+					resp.GetCloseResponse().ConnectID = connID
+
+					err := conn.Close()
+					if err != nil {
+						resp.GetCloseResponse().Error = err.Error()
+					}
+
+					if err := a.Send(resp); err != nil {
+						klog.ErrorS(err, "close response failure")
 					}
 
 					close(dataCh)
 					a.connManager.Delete(connID)
-				}
-				a.connManager.Add(connID, ctx)
-
-				start := time.Now()
-				conn, err := net.DialTimeout(dialReq.Protocol, dialReq.Address, dialTimeout)
-				if err != nil {
-					a.connManager.Delete(connID)
-					resp.GetDialResponse().Error = err.Error()
-					if err := a.Send(resp); err != nil {
-						klog.ErrorS(err, "could not send stream")
-					}
-					return
-				}
-				metrics.Metrics.ObserveDialLatency(time.Since(start))
-
-				ctx.conn = conn
-				close(dialDone)
-
-				resp.GetDialResponse().ConnectID = connID
-				if err := a.Send(resp); err != nil {
-					klog.ErrorS(err, "stream send failure")
-					return
-				}
-
-				go a.remoteToProxy(connID, ctx)
-				go a.proxyToRemote(connID, ctx)
-
-			}()
+				},
+			}
+			a.connManager.Add(connID, ctx)
+
+			resp.GetDialResponse().ConnectID = connID
+			if err := a.Send(resp); err != nil {
+				klog.ErrorS(err, "stream send failure")
+				continue
+			}
+
+			go a.remoteToProxy(connID, ctx)
+			go a.proxyToRemote(connID, ctx)
 
 		case client.PacketType_DATA:
 			data := pkt.GetData()

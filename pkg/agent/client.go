--- conflicted
+++ resolved
@@ -507,16 +507,10 @@
 			klog.V(2).InfoS("connection EOF", "connectionID", connID)
 			return
 		} else if err != nil {
-<<<<<<< HEAD
-			if _, ok := a.connManager.Get(connID); !ok {
-				// Normal when receive a CLOSE_REQ
-				klog.V(5).InfoS("read from a normally closed connection", "connectionID", connID, "err", err)
-=======
 			// "use of closed network connection" errors are expected upon receiving CLOSE_REQ
 			// If connID doesn't exist in connManager, we assume the connection was meant to be closed.
 			if _, ok := a.connManager.Get(connID); !ok {
 				klog.V(5).InfoS("reading to a closed connection", "connectionID", connID, "err", err)
->>>>>>> eb4ec1a7
 			} else {
 				klog.ErrorS(err, "connection read failure", "connectionID", connID)
 			}

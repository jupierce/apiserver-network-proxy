/*
Copyright 2019 The Kubernetes Authors.

Licensed under the Apache License, Version 2.0 (the "License");
you may not use this file except in compliance with the License.
You may obtain a copy of the License at

    http://www.apache.org/licenses/LICENSE-2.0

Unless required by applicable law or agreed to in writing, software
distributed under the License is distributed on an "AS IS" BASIS,
WITHOUT WARRANTIES OR CONDITIONS OF ANY KIND, either express or implied.
See the License for the specific language governing permissions and
limitations under the License.
*/

package agent

import (
	"context"
	"fmt"
	"io"
	"io/ioutil"
	"net"
	"net/url"
	"strconv"
	"sync"
	"sync/atomic"
	"time"

	"google.golang.org/grpc"
	"google.golang.org/grpc/connectivity"
	"google.golang.org/grpc/metadata"
	"k8s.io/klog/v2"
	"sigs.k8s.io/apiserver-network-proxy/konnectivity-client/proto/client"
	"sigs.k8s.io/apiserver-network-proxy/pkg/agent/metrics"
	"sigs.k8s.io/apiserver-network-proxy/proto/agent"
	"sigs.k8s.io/apiserver-network-proxy/proto/header"
)

const dialTimeout = 5 * time.Second
const xfrChannelSize = 150

// connContext tracks a connection from agent to node network.
type connContext struct {
	conn      net.Conn
	connID    int64
	cleanFunc func()
	dataCh    chan []byte
	cleanOnce sync.Once
	warnChLim bool
	dialDone  chan struct{}
}

func (c *connContext) cleanup() {
	c.cleanOnce.Do(c.cleanFunc)
}

func (c *connContext) send(msg []byte) {
	// TODO (cheftako@): Get perf test working and compare this solution with a lock based solution.
	defer func() {
		// Handles the race condition where we write to a closed channel
		if err := recover(); err != nil {
			klog.InfoS("Recovered from attempt to write to closed channel")
		}
	}()
	if c.warnChLim && len(c.dataCh) >= xfrChannelSize {
		klog.V(2).InfoS("Data channel on agent is full", "connectionID", c.connID)
	}

	c.dataCh <- msg
}

type connectionManager struct {
	mu          sync.RWMutex
	connections map[int64]*connContext
}

func (cm *connectionManager) Add(connID int64, ctx *connContext) {
	cm.mu.Lock()
	defer cm.mu.Unlock()
	cm.connections[connID] = ctx
}

func (cm *connectionManager) Get(connID int64) (*connContext, bool) {
	cm.mu.RLock()
	defer cm.mu.RUnlock()
	ctx, ok := cm.connections[connID]
	return ctx, ok
}

func (cm *connectionManager) Delete(connID int64) {
	cm.mu.Lock()
	defer cm.mu.Unlock()
	delete(cm.connections, connID)
}

func (cm *connectionManager) List() []*connContext {
	cm.mu.RLock()
	defer cm.mu.RUnlock()
	connContexts := make([]*connContext, 0, len(cm.connections))
	for _, connCtx := range cm.connections {
		connContexts = append(connContexts, connCtx)
	}
	return connContexts
}

func newConnectionManager() *connectionManager {
	return &connectionManager{
		connections: make(map[int64]*connContext),
	}
}

// Identifiers stores agent identifiers that will be used by the server when
// choosing agents
type Identifiers struct {
	IPv4         []string
	IPv6         []string
	Host         []string
	CIDR         []string
	DefaultRoute bool
}

type IdentifierType string

const (
	IPv4         IdentifierType = "ipv4"
	IPv6         IdentifierType = "ipv6"
	Host         IdentifierType = "host"
	CIDR         IdentifierType = "cidr"
	UID          IdentifierType = "uid"
	DefaultRoute IdentifierType = "default-route"
)

// GenAgentIdentifiers generates an Identifiers based on the input string, the
// input string should be a comma-seprated list with each item in the format
// of <IdentifierType>=<address>
func GenAgentIdentifiers(addrs string) (Identifiers, error) {
	var agentIDs Identifiers
	decoded, err := url.ParseQuery(addrs)
	if err != nil {
		return agentIDs, fmt.Errorf("fail to parse url encoded string: %v", err)
	}
	for idType, ids := range decoded {
		switch IdentifierType(idType) {
		case IPv4:
			agentIDs.IPv4 = append(agentIDs.IPv4, ids...)
		case IPv6:
			agentIDs.IPv6 = append(agentIDs.IPv6, ids...)
		case Host:
			agentIDs.Host = append(agentIDs.Host, ids...)
		case CIDR:
			agentIDs.CIDR = append(agentIDs.CIDR, ids...)
		case DefaultRoute:
			defaultRouteIdentifier, err := strconv.ParseBool(ids[0])
			if err == nil && defaultRouteIdentifier {
				agentIDs.DefaultRoute = true
			}
		default:
			return agentIDs, fmt.Errorf("Unknown address type: %s", idType)
		}
	}
	return agentIDs, nil
}

// Client runs on the node network side. It connects to proxy server and establishes
// a stream connection from which it sends and receives network traffic.
type Client struct {
	nextConnID int64

	connManager *connectionManager

	cs *ClientSet // the clientset that includes this AgentClient.

	stream           agent.AgentService_ConnectClient
	agentID          string
	agentIdentifiers string
	serverID         string // the id of the proxy server this client connects to.

	// connect opts
	address string
	opts    []grpc.DialOption
	conn    *grpc.ClientConn
	stopCh  chan struct{}
	// locks
	sendLock      sync.Mutex
	recvLock      sync.Mutex
	probeInterval time.Duration // interval between probe pings

	// file path contains service account token.
	// token's value is auto-rotated by kubernetes, based on projected volume configuration.
	serviceAccountTokenPath string

	warnOnChannelLimit bool
}

func newAgentClient(address, agentID, agentIdentifiers string, cs *ClientSet, opts ...grpc.DialOption) (*Client, int, error) {
	a := &Client{
		cs:                      cs,
		address:                 address,
		agentID:                 agentID,
		agentIdentifiers:        agentIdentifiers,
		opts:                    opts,
		probeInterval:           cs.probeInterval,
		stopCh:                  make(chan struct{}),
		serviceAccountTokenPath: cs.serviceAccountTokenPath,
		connManager:             newConnectionManager(),
		warnOnChannelLimit:      cs.warnOnChannelLimit,
	}
	serverCount, err := a.Connect()
	if err != nil {
		return nil, 0, err
	}
	return a, serverCount, nil
}

// Connect makes the grpc dial to the proxy server. It returns the serverID
// it connects to.
func (a *Client) Connect() (int, error) {
	conn, err := grpc.Dial(a.address, a.opts...)
	if err != nil {
		return 0, err
	}
	ctx := metadata.AppendToOutgoingContext(context.Background(),
		header.AgentID, a.agentID,
		header.AgentIdentifiers, a.agentIdentifiers)
	if a.serviceAccountTokenPath != "" {
		if ctx, err = a.initializeAuthContext(ctx); err != nil {
			err := conn.Close()
			if err != nil {
				klog.ErrorS(err, "failed to close connection")
			}
			return 0, err
		}
	}
	stream, err := agent.NewAgentServiceClient(conn).Connect(ctx)
	if err != nil {
		conn.Close() /* #nosec G104 */
		return 0, err
	}
	serverID, err := serverID(stream)
	if err != nil {
		conn.Close() /* #nosec G104 */
		return 0, err
	}
	serverCount, err := serverCount(stream)
	if err != nil {
		conn.Close() /* #nosec G104 */
		return 0, err
	}
	a.conn = conn
	a.stream = stream
	a.serverID = serverID
	klog.V(2).InfoS("Connect to", "server", serverID)
	return serverCount, nil
}

// Close closes the underlying connection.
func (a *Client) Close() {
	if a.conn == nil {
		klog.Errorln("Unexpected empty AgentClient.conn")
	}
	err := a.conn.Close()
	if err != nil {
		klog.ErrorS(err, "failed to close underlying connection")
	}
	close(a.stopCh)
}

func (a *Client) Send(pkt *client.Packet) error {
	a.sendLock.Lock()
	defer a.sendLock.Unlock()

	err := a.stream.Send(pkt)
	if err != nil && err != io.EOF {
		metrics.Metrics.ObserveFailure(metrics.DirectionToServer)
		a.cs.RemoveClient(a.serverID)
	}
	return err
}

func (a *Client) Recv() (*client.Packet, error) {
	a.recvLock.Lock()
	defer a.recvLock.Unlock()

	pkt, err := a.stream.Recv()
	if err != nil && err != io.EOF {
		metrics.Metrics.ObserveFailure(metrics.DirectionFromServer)
	}
	return pkt, err
}

func serverCount(stream agent.AgentService_ConnectClient) (int, error) {
	md, err := stream.Header()
	if err != nil {
		return 0, err
	}
	scounts := md.Get(header.ServerCount)
	if len(scounts) != 1 {
		return 0, fmt.Errorf("expected one server count, got %d", len(scounts))
	}
	scount := scounts[0]
	return strconv.Atoi(scount)
}

func serverID(stream agent.AgentService_ConnectClient) (string, error) {
	// TODO: this is a blocking call. Add a timeout?
	md, err := stream.Header()
	if err != nil {
		return "", err
	}
	sids := md.Get(header.ServerID)
	if len(sids) != 1 {
		return "", fmt.Errorf("expected one server ID in the context, got %v", sids)
	}
	return sids[0], nil
}

func (a *Client) initializeAuthContext(ctx context.Context) (context.Context, error) {
	var err error
	var b []byte

	// load current service account's token value
	if b, err = ioutil.ReadFile(a.serviceAccountTokenPath); err != nil {
		klog.ErrorS(err, "Failed to read token", "path", a.serviceAccountTokenPath)
		return nil, err
	}
	ctx = metadata.AppendToOutgoingContext(ctx, header.AuthenticationTokenContextKey, header.AuthenticationTokenContextSchemePrefix+string(b))

	return ctx, nil
}

// Connect connects to proxy server to establish a gRPC stream,
// on which the proxied traffic is multiplexed through the stream
// and piped to the local connection. It register itself as a
// backend from proxy server, so proxy server will route traffic
// to this agent.
//
// The caller needs to call Serve to start serving proxy requests
// coming from proxy server.

// Serve starts to serve proxied requests from proxy server over the
// gRPC stream. Successful Connect is required before Serve. The
// The requests include things like opening a connection to a server,
// streaming data and close the connection.
func (a *Client) Serve() {
	defer a.cs.RemoveClient(a.serverID)
	defer func() {
		// close all of conns with remote when Client exits
		for _, connCtx := range a.connManager.List() {
			connCtx.cleanup()
		}
		klog.V(2).InfoS("cleanup all of conn contexts when client exits", "agentID", a.agentID)
	}()

	klog.V(2).InfoS("Start serving", "serverID", a.serverID)
	go a.probe()
	for {
		select {
		case <-a.stopCh:
			klog.V(2).InfoS("stop agent client.")
			return
		default:
		}

		pkt, err := a.Recv()
		if err != nil {
			if err == io.EOF {
				klog.V(2).InfoS("received EOF, exit")
				return
			}
			klog.ErrorS(err, "could not read stream")
			return
		}

		klog.V(5).InfoS("[tracing] recv packet", "type", pkt.Type)

		if pkt == nil {
			klog.V(3).InfoS("empty packet received")
			continue
		}

		switch pkt.Type {
		case client.PacketType_DIAL_REQ:
			klog.V(4).InfoS("received DIAL_REQ")
			dialResp := &client.Packet{
				Type:    client.PacketType_DIAL_RSP,
				Payload: &client.Packet_DialResponse{DialResponse: &client.DialResponse{}},
			}

			dialReq := pkt.GetDialRequest()
			dialResp.GetDialResponse().Random = dialReq.Random

			connID := atomic.AddInt64(&a.nextConnID, 1)
			dataCh := make(chan []byte, xfrChannelSize)
			dialDone := make(chan struct{})
<<<<<<< HEAD
			ctx := &connContext{
=======
			connCtx := &connContext{
>>>>>>> 078a683a
				dataCh:    dataCh,
				dialDone:  dialDone,
				warnChLim: a.warnOnChannelLimit,
			}
<<<<<<< HEAD
			ctx.cleanFunc = func() {
				// block on purpose
				<-dialDone
				if ctx.conn != nil {
=======
			connCtx.cleanFunc = func() {
				// block on purpose
				<-dialDone
				if connCtx.conn != nil {
>>>>>>> 078a683a
					klog.V(4).InfoS("close connection", "connectionID", connID)
					closeResp := &client.Packet{
						Type:    client.PacketType_CLOSE_RSP,
						Payload: &client.Packet_CloseResponse{CloseResponse: &client.CloseResponse{}},
					}

					closeResp.GetCloseResponse().ConnectID = connID
<<<<<<< HEAD
					err := ctx.conn.Close()
=======
					err := connCtx.conn.Close()
>>>>>>> 078a683a
					if err != nil {
						closeResp.GetCloseResponse().Error = err.Error()
					}
					if err := a.Send(closeResp); err != nil {
						klog.ErrorS(err, "close response failure")
					}
					close(dataCh)
					a.connManager.Delete(connID)
				} else {
					klog.ErrorS(fmt.Errorf("connection is nil"), "cannot send CLOSE_RESP to nil connection")
				}
			}
			go func() {
<<<<<<< HEAD
				a.connManager.Add(connID, ctx)
=======
>>>>>>> 078a683a
				defer close(dialDone)
				start := time.Now()
				conn, err := net.DialTimeout(dialReq.Protocol, dialReq.Address, dialTimeout)
				if err != nil {
<<<<<<< HEAD
					a.connManager.Delete(connID)
=======
>>>>>>> 078a683a
					dialResp.GetDialResponse().Error = err.Error()
					if err := a.Send(dialResp); err != nil {
						klog.ErrorS(err, "could not send dialResp")
					}
					return
				}
				metrics.Metrics.ObserveDialLatency(time.Since(start))
<<<<<<< HEAD
				ctx.conn = conn
=======
				connCtx.conn = conn
				a.connManager.Add(connID, connCtx)
>>>>>>> 078a683a
				dialResp.GetDialResponse().ConnectID = connID
				if err := a.Send(dialResp); err != nil {
					klog.ErrorS(err, "could not send dialResp")
					return
				}
<<<<<<< HEAD
				go a.remoteToProxy(connID, ctx)
				go a.proxyToRemote(connID, ctx)
=======
				go a.remoteToProxy(connID, connCtx)
				go a.proxyToRemote(connID, connCtx)
>>>>>>> 078a683a
			}()

		case client.PacketType_DATA:
			data := pkt.GetData()
			klog.V(4).InfoS("received DATA", "connectionID", data.ConnectID)

			ctx, ok := a.connManager.Get(data.ConnectID)
			if ok {
				ctx.send(data.Data)
			}

		case client.PacketType_CLOSE_REQ:
			closeReq := pkt.GetCloseRequest()
			connID := closeReq.ConnectID

			klog.V(4).InfoS("received CLOSE_REQ", "connectionID", connID)

			ctx, ok := a.connManager.Get(connID)
			if ok {
				ctx.cleanup()
			} else {
				klog.V(4).InfoS("Failed to find connection context for close", "connectionID", connID)
				resp := &client.Packet{
					Type:    client.PacketType_CLOSE_RSP,
					Payload: &client.Packet_CloseResponse{CloseResponse: &client.CloseResponse{}},
				}
				resp.GetCloseResponse().ConnectID = connID
				resp.GetCloseResponse().Error = "Unknown connectID"
				if err := a.Send(resp); err != nil {
					klog.ErrorS(err, "close response send failure", err)
					continue
				}
			}

		default:
			klog.V(2).InfoS("unrecognized packet", "type", pkt)
		}
	}
}

func (a *Client) remoteToProxy(connID int64, ctx *connContext) {
	defer func() {
		if panicInfo := recover(); panicInfo != nil {
			klog.V(2).InfoS("Exiting remoteToProxy with recovery", "panicInfo", panicInfo, "connectionID", connID)
		} else {
			klog.V(2).InfoS("Exiting remoteToProxy", "connectionID", connID)
		}
	}()
	defer ctx.cleanup()

	var buf [1 << 12]byte
	resp := &client.Packet{
		Type: client.PacketType_DATA,
	}

	for {
		n, err := ctx.conn.Read(buf[:])
		klog.V(5).InfoS("received data from remote", "bytes", n, "connectionID", connID)

		if err == io.EOF {
			klog.V(2).InfoS("connection EOF", "connectionID", connID)
			return
		} else if err != nil {
			// Normal when receive a CLOSE_REQ
			klog.ErrorS(err, "connection read failure", "connectionID", connID)
			return
		} else {
			resp.Payload = &client.Packet_Data{Data: &client.Data{
				Data:      buf[:n],
				ConnectID: connID,
			}}
			if err := a.Send(resp); err != nil {
				klog.ErrorS(err, "stream send failure", "connectionID", connID)
			}
		}
	}
}

func (a *Client) proxyToRemote(connID int64, ctx *connContext) {
	defer func() {
		if panicInfo := recover(); panicInfo != nil {
			klog.V(2).InfoS("Exiting proxyToRemote with recovery", "panicInfo", panicInfo, "connectionID", connID)
		} else {
			klog.V(2).InfoS("Exiting proxyToRemote", "connectionID", connID)
		}
	}()
	defer ctx.cleanup()

	for d := range ctx.dataCh {
		pos := 0
		for {
			n, err := ctx.conn.Write(d[pos:])
			if err == nil {
				klog.V(4).InfoS("write to remote", "connectionID", connID, "lastData", n, "dataSize", len(d))
				break
			} else if n > 0 {
				// https://golang.org/pkg/io/#Writer specifies return non nil error if n < len(d)
				klog.ErrorS(err, "write to remote with failure", "connectionID", connID, "lastData", n)
				pos += n
			} else {
				klog.ErrorS(err, "conn write failure", "connectionID", connID)
				return
			}
		}
	}
}

func (a *Client) probe() {
	for {
		select {
		case <-a.stopCh:
			return
		case <-time.After(a.probeInterval):
			if a.conn == nil {
				continue
			}
			// health check
			if a.conn.GetState() == connectivity.Ready {
				continue
			}
		}
		klog.V(1).InfoS("Removing client used for server connection", "state", a.conn.GetState(), "serverID", a.serverID)
		a.cs.RemoveClient(a.serverID)
		return
	}
}<|MERGE_RESOLUTION|>--- conflicted
+++ resolved
@@ -394,26 +394,15 @@
 			connID := atomic.AddInt64(&a.nextConnID, 1)
 			dataCh := make(chan []byte, xfrChannelSize)
 			dialDone := make(chan struct{})
-<<<<<<< HEAD
-			ctx := &connContext{
-=======
 			connCtx := &connContext{
->>>>>>> 078a683a
 				dataCh:    dataCh,
 				dialDone:  dialDone,
 				warnChLim: a.warnOnChannelLimit,
 			}
-<<<<<<< HEAD
-			ctx.cleanFunc = func() {
-				// block on purpose
-				<-dialDone
-				if ctx.conn != nil {
-=======
 			connCtx.cleanFunc = func() {
 				// block on purpose
 				<-dialDone
 				if connCtx.conn != nil {
->>>>>>> 078a683a
 					klog.V(4).InfoS("close connection", "connectionID", connID)
 					closeResp := &client.Packet{
 						Type:    client.PacketType_CLOSE_RSP,
@@ -421,11 +410,7 @@
 					}
 
 					closeResp.GetCloseResponse().ConnectID = connID
-<<<<<<< HEAD
-					err := ctx.conn.Close()
-=======
 					err := connCtx.conn.Close()
->>>>>>> 078a683a
 					if err != nil {
 						closeResp.GetCloseResponse().Error = err.Error()
 					}
@@ -439,18 +424,10 @@
 				}
 			}
 			go func() {
-<<<<<<< HEAD
-				a.connManager.Add(connID, ctx)
-=======
->>>>>>> 078a683a
 				defer close(dialDone)
 				start := time.Now()
 				conn, err := net.DialTimeout(dialReq.Protocol, dialReq.Address, dialTimeout)
 				if err != nil {
-<<<<<<< HEAD
-					a.connManager.Delete(connID)
-=======
->>>>>>> 078a683a
 					dialResp.GetDialResponse().Error = err.Error()
 					if err := a.Send(dialResp); err != nil {
 						klog.ErrorS(err, "could not send dialResp")
@@ -458,24 +435,15 @@
 					return
 				}
 				metrics.Metrics.ObserveDialLatency(time.Since(start))
-<<<<<<< HEAD
-				ctx.conn = conn
-=======
 				connCtx.conn = conn
 				a.connManager.Add(connID, connCtx)
->>>>>>> 078a683a
 				dialResp.GetDialResponse().ConnectID = connID
 				if err := a.Send(dialResp); err != nil {
 					klog.ErrorS(err, "could not send dialResp")
 					return
 				}
-<<<<<<< HEAD
-				go a.remoteToProxy(connID, ctx)
-				go a.proxyToRemote(connID, ctx)
-=======
 				go a.remoteToProxy(connID, connCtx)
 				go a.proxyToRemote(connID, connCtx)
->>>>>>> 078a683a
 			}()
 
 		case client.PacketType_DATA:
